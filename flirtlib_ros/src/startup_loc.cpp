--- conflicted
+++ resolved
@@ -169,11 +169,12 @@
   return gen;
 }
 
-btTransform Node::loadLaserOffset ()
-{
-  return btTransform(tf::createQuaternionFromYaw(getPrivateParam<double>("laser_offset_yaw", 0.0)),
-                     btVector3(getPrivateParam<double>("laser_offset_x", 0.0),
-                               getPrivateParam<double>("laser_offset_y", 0.0), 0.0));    
+btTransform loadLaserOffset ()
+{
+  const double yaw = getPrivateParam<double>("laser_offset_yaw", 0.0);
+  const double x = getPrivateParam<double>("laser_offset_x", 0.0);
+  const double y = getPrivateParam<double>("laser_offset_y", 0.0);
+  return btTransform(tf::createQuaternionFromYaw(yaw), btVector3(x, y, 0));
 }
 
 Node::Node () :
@@ -304,7 +305,7 @@
                          tf::getYaw(ref_scan.pose.orientation));
         match_poses.poses.push_back(ref_scan.pose);
         const gm::Pose laser_pose = transformPose(ref_scan.pose, trans);
-        adjusted_poses.poses.push_back(transformPose(laser_offset_, adjusted_pose));
+        const gm::Pose adjusted_pose = transformPose(laser_offset_, laser_pose);
         if (num_matches > best_num_matches)
         {
           best_num_matches = num_matches;
@@ -317,19 +318,11 @@
         }
       }
     }
-<<<<<<< HEAD
     if (best_num_matches >= min_num_matches_)
     {
       match_pose_pub_.publish(match_poses);
       adjusted_pose_pub_.publish(adjusted_poses);
       pose_est_pub_.publish(best_pose);
-=======
-    if (best_num_matches > min_num_matches_)
-    {
-    match_pose_pub_.publish(match_poses);
-    adjusted_pose_pub_.publish(adjusted_poses);
-    pose_est_pub_.publish(best_pose);
->>>>>>> d76351a3
     }
   }
 
